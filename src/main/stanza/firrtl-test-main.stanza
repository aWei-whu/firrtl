--- conflicted
+++ resolved
@@ -29,21 +29,6 @@
 ;firrtl -i gcd.fir -o gcd.flo -x qabcefghipjklmno -p c
 defn main () :
    val args = commandline-arguments()
-<<<<<<< HEAD
-   val pathname = args[1]
-   val lexed = lex-file(pathname)
-   val c = parse-firrtl(lexed)
-   val dir = "." ;; could have dir arg
-   val name = last(split(pathname,'/'))
-   val basename = split(name,'.')[0]
-   val outname = string-join([dir "/" basename ".flo"])
-   if length(args) >= 4 :
-      set-printvars!(to-list(args[3]))
-   if length(args) >= 3 :
-      run-passes(c,to-list(args[2]), outname)
-   else :
-      run-passes(c,to-list("qabcefghipjklmno"), outname)
-=======
    var input = false
    var output = false
    var passes = "qabcefghipjklmno"
@@ -59,6 +44,5 @@
    val c = parse-firrtl(lexed)
    set-printvars!(to-list(printvars))
    run-passes(c,to-list(passes),output as String)
->>>>>>> 7617e339
 
 main()
