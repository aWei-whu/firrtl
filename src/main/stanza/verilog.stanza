defpackage firrtl/verilog :
   import core
   import verse
   import firrtl/ir-utils
   import firrtl/ir2

;============ VERILOG ==============

public defstruct Verilog <: Pass :
   file : String
public defmethod pass (b:Verilog) -> (Circuit -> Circuit) : emit-verilog{file(b),_}
public defmethod name (b:Verilog) -> String : "To Verilog"
public defmethod short-name (b:Verilog) -> String : "To Verilog"

;============ Utilz =============
defn width! (w:Width) -> Int :
   match(w) : 
      (w:IntWidth) : width(w)
      (w) : error("Non-supported width type.")

defn width! (t:Type) -> Int :
   match(t) :
      (t:UIntType) : width!(width(t))
      (t:SIntType) : width!(width(t))
      (t) : error("Non-supported type.")

defn emit (w:Width) -> String :
   match(w) : 
      (w:IntWidth) : 
         if width(w) >= 1 : string-join $ ["[" width(w) - 1 ":0]"] ;TODO check if need to special case 0 or 1 width wires
         else : ""

      (w) : error("Non-supported width type.")

defn get-width (t:Type) -> String :
   match(t) :
      (t:UIntType) : emit(width(t))
      (t:SIntType) : emit(width(t))
      (t:ClockType) : emit(IntWidth(1))
      (t) : error("Non-supported type.")

defn remove-subfield (e:Expression) -> Expression :
   match(map(remove-subfield,e)) :
      (e:Subfield) : Ref(to-symbol $ string-join $ [emit(exp(e)) "_" name(e)],type(e))
      (e) : e

;============ Verilog Backend =============

defn emit-as-type (e:Expression,t:Type) -> String : 
   match(t) :
      (t:UIntType) : emit(e)
      (t:SIntType) : string-join(["$signed(" emit(e) ")"])

defn emit-signed-if-any (e:Expression,ls:List<Expression>) -> String : 
   var signed? = false
   for x in ls do :
      if type(x) typeof SIntType : signed? = true
   if not signed? : emit(e)
   else : string-join(["$signed(" emit(e) ")"])

defn emit (e:Expression) -> String :
   match(e) :
      (e:Ref) : to-string $ name(e)
      (e:UIntValue) : string-join $ [width!(type(e)) "'d" value(e)]
      (e:SIntValue) : string-join $ [width!(type(e)) "'sd" value(e)]
      (e:Subfield) : error("Non-supported expression")
      (e:Index) : error("Non-supported expression")
      (e:DoPrim) : 
         ;val sargs = map(emit-as-type{_,type(e)},args(e))
         ;val xargs = map(emit-signed-if-any{_,args(e)},args(e))
         string-join $ switch {_ == op(e)} :
            ADD-OP : [emit-as-type(args(e)[0],type(e)) " + " emit-as-type(args(e)[1],type(e))]
            SUB-OP : [emit-as-type(args(e)[0],type(e)) " - " emit-as-type(args(e)[1],type(e))]
            MUL-OP : [emit-as-type(args(e)[0],type(e)) " * " emit-as-type(args(e)[1],type(e)) ]
            DIV-OP : [emit-as-type(args(e)[0],type(e)) " / " emit-as-type(args(e)[1],type(e)) ]
            MOD-OP : [emit-as-type(args(e)[0],type(e)) " % " emit-as-type(args(e)[1],type(e)) ]
            QUO-OP : [emit-as-type(args(e)[0],type(e)) " / " emit-as-type(args(e)[1],type(e)) ]
            REM-OP : [emit-as-type(args(e)[0],type(e)) " % " emit-as-type(args(e)[1],type(e)) ]
            ADD-WRAP-OP : [emit-as-type(args(e)[0],type(e)), " + " emit-as-type(args(e)[1],type(e))]
            SUB-WRAP-OP : [emit-as-type(args(e)[0],type(e)), " - " emit-as-type(args(e)[1],type(e))]
            LESS-OP : [emit-signed-if-any(args(e)[0],args(e)) " < " emit-signed-if-any(args(e)[1],args(e))]
            LESS-EQ-OP : [emit-signed-if-any(args(e)[0],args(e)) " <= " emit-signed-if-any(args(e)[1],args(e))]
            GREATER-OP : [emit-signed-if-any(args(e)[0],args(e)) " > " emit-signed-if-any(args(e)[1],args(e))]
            GREATER-EQ-OP : [emit-signed-if-any(args(e)[0],args(e)) " >= " emit-signed-if-any(args(e)[1],args(e))]
            NEQUAL-OP : [emit-signed-if-any(args(e)[0],args(e)) " != " emit-signed-if-any(args(e)[1],args(e))]
            EQUAL-OP : [emit-signed-if-any(args(e)[0],args(e)) " == " emit-signed-if-any(args(e)[1],args(e))]
            MUX-OP : 
               val en = emit(args(e)[0])
               [en " ? " emit-as-type(args(e)[1],type(e)) " : " emit-as-type(args(e)[2],type(e))]
            PAD-OP : 
               val x = args(e)[0]
               val w = width!(type(x))
               val diff = consts(e)[0] - w
               if w == 0 : [ emit(x) ]
               else : 
                  if type(e) typeof SIntType : ["{{" diff "{" emit(x) "[" w - 1 "]}}, " emit(x) " }"]
                  else : ["{{" diff "'d0 }, " emit(x) " }"]
            AS-UINT-OP : 
               ["$unsigned(" emit(args(e)[0]) ")"]
            AS-SINT-OP : 
               ["$signed(" emit(args(e)[0]) ")"]
            DYN-SHIFT-LEFT-OP : [emit-as-type(args(e)[0],type(e)) " << " emit(args(e)[1])]
            DYN-SHIFT-RIGHT-OP : 
               if type(e) typeof SIntType : [emit-as-type(args(e)[0],type(e)) " >>> " emit(args(e)[1])]
               else : [emit-as-type(args(e)[0],type(e)) " >> " emit(args(e)[1])]
            SHIFT-LEFT-OP : [emit-as-type(args(e)[0],type(e)) " << " consts(e)[0]]
            SHIFT-RIGHT-OP : 
               if type(e) typeof SIntType : [emit-as-type(args(e)[0],type(e)) " >>> " consts(e)[0]]
               else : [emit-as-type(args(e)[0],type(e)) " >> " consts(e)[0]]
            NEG-OP : ["-{" emit-as-type(args(e)[0],type(e)) "}"]
            CONVERT-OP : 
               match(type(args(e)[0])) :
                  (t:UIntType) : ["{1'b0," emit-as-type(args(e)[0],type(e)) "}"]
                  (t:SIntType) : [emit-as-type(args(e)[0],type(e))]
            BIT-NOT-OP : ["!" emit-as-type(args(e)[0],type(e))]
            BIT-AND-OP : [emit-as-type(args(e)[0],type(e)) " & " emit-as-type(args(e)[1],type(e))]
            BIT-OR-OP : [emit-as-type(args(e)[0],type(e)) " | " emit-as-type(args(e)[1],type(e))]
            BIT-XOR-OP : [emit-as-type(args(e)[0],type(e)) " ^ " emit-as-type(args(e)[1],type(e))]
            CONCAT-OP : ["{" emit-as-type(args(e)[0],type(e)) "," emit-as-type(args(e)[1],type(e)) "}"]
            BIT-SELECT-OP : [emit-as-type(args(e)[0],type(e)) "[" consts(e)[0] "]"]
            BITS-SELECT-OP : [emit-as-type(args(e)[0],type(e)) "[" consts(e)[0] ":" consts(e)[1] "]"]
            BIT-AND-REDUCE-OP : 
               var v = emit-as-type(args(e)[0],type(e))
               for x in tail(args(e)) do :
                  v = concat(v, [" & " emit(x)])
               v
            BIT-OR-REDUCE-OP : 
               var v = emit-as-type(args(e)[0],type(e))
               for x in tail(args(e)) do :
                  v = concat(v, [" | " emit(x)])
               v
            BIT-XOR-REDUCE-OP : 
               var v = emit-as-type(args(e)[0],type(e))
               for x in tail(args(e)) do :
                  v = concat(v, [" ^ " emit(x)])
               v

<<<<<<< HEAD
=======

>>>>>>> 9b6d8514
defn get-name (e:Expression) -> Symbol :
   match(e) :
      (e:Ref) : name(e)
      (e:Subfield) : error("Shouldn't be here")
      (e) : error("Shouldn't be here")

defn emit-module (m:InModule) :
   val vdecs = Vector<KeyValue<Symbol,Stmt>>() ; all declarations in order, to preserve ordering
   val decs = HashTable<Symbol,Stmt>(symbol-hash) ; all declarations, for fast lookups
   val cons = HashTable<Symbol,Expression>(symbol-hash) ; all connections
   val ens = HashTable<Symbol,Expression>(symbol-hash) ; all enables
   defn build-table (m:InModule) :
      defn build-table (s:Stmt) -> Stmt :
         match(map(build-table,map(remove-subfield,s))) : 
            (s:DefWire|DefRegister|DefAccessor|DefMemory|DefNode|DefInstance) : 
               add(vdecs,name(s) => s)
               decs[name(s)] = s
            (s:Conditionally) : 
               val n = get-name(loc(conseq(s) as Connect))
               ens[n] = pred(s)
               cons[n] = exp(conseq(s) as Connect)
            (s:Connect) : 
               val n = get-name(loc(s))
               cons[n] = exp(s)
            (s) : false
         s
      build-table(body(m))
   build-table(m)

   val wires = Vector<Streamable>()
   val regs = Vector<Streamable>()
   val inits = Vector<Streamable>()
   val assigns = Vector<Streamable>()
   val updates = HashTable<Symbol,Vector<Streamable>>(symbol-hash)
   val insts = HashTable<Symbol,Symbol>(symbol-hash) ; inst -> module
   val inst-ports = HashTable<Symbol,Vector<Streamable>>(symbol-hash)

   val sh = get-sym-hash(m)

   for x in vdecs do :
      val sym = key(x)
      match(value(x)) :
         (s:DefWire) :
            add(wires,["wire " get-width(type(s)) " " sym ";"])
            add(assigns,["assign " sym " = " emit(cons[sym]) ";"])
         (s:DefRegister) : 
            add(regs,["reg  " get-width(type(s)) " " sym ";"])
            val my-clk-update = get?(updates,get-name(clock(s)),Vector<Streamable>())
            if key?(ens,sym) :
               add(my-clk-update,["if(" emit(ens[sym]) ") begin"])
<<<<<<< HEAD
               println(STANDARD-ERROR, "In key?, after first update")
               val x = cons[sym]
               println(STANDARD-ERROR, "In key?, after cons[sym]")
               println(STANDARD-ERROR,x)
               val y = emit(x)
               println(STANDARD-ERROR, "In key?, after emit")
               add(my-clk-update,["  " sym " <= " y ";"])
               println(STANDARD-ERROR, "In key?, after second update")
               add(my-clk-update,["end"])
               println(STANDARD-ERROR, "In key?, after all updates")
            else :
               println(STANDARD-ERROR, "In else, before update")
               add(my-clk-update,[sym " <= " emit(cons[sym]) ";"])
               println(STANDARD-ERROR, "In else, after update")
            println(STANDARD-ERROR, "After ifelse, befure update")
            updates[get-name(clock(s))] = my-clk-update
            println(STANDARD-ERROR, "After ifelse, after update")
=======
               add(my-clk-update,["  " sym " <= " emit(cons[sym]) ";"])
               add(my-clk-update,["end"])
            else :
               add(my-clk-update,[sym " <= " emit(cons[sym]) ";"])
            updates[get-name(clock(s))] = my-clk-update
>>>>>>> 9b6d8514
         (s:DefMemory) :
            println(STANDARD-ERROR, s)
            val vtype = type(s) as VectorType
            add(regs,["reg  " get-width(type(vtype)) " " sym " [0:" size(vtype) "];"])
            add(inits,["for (initvar = 0; initvar < " size(vtype) "; initvar = initvar+1)"])
            add(inits,["  " sym "[initvar] = {" width!(type(vtype)) "{$random}};"])
         (s:DefNode) :
<<<<<<< HEAD
            println(STANDARD-ERROR, s)
            add(wires,["wire " get-width(type(value(s))) " " sym ";"])
            add(assigns,["assign " sym " = " emit(value(s)) ";"])
         (s:DefInstance) : 
            println(STANDARD-ERROR, s)
=======
            add(wires,["wire " get-width(type(value(s))) " " sym ";"])
            add(assigns,["assign " sym " = " emit(value(s)) ";"])
         (s:DefInstance) : 
>>>>>>> 9b6d8514
            inst-ports[sym] = Vector<Streamable>()
            insts[sym] = name(module(s) as Ref)
            for f in fields(type(module(s)) as BundleType) do :
               val n* = to-symbol $ string-join $ [sym "_" name(f)]
               add(wires,["wire " get-width(type(f)) " " n* ";"])
               add(inst-ports[sym], ["." name(f) "( " n* " )"])
               if flip(f) == REVERSE :
                  add(assigns,["assign " n* " = " emit(cons[n*]) ";"])
         (s:DefAccessor) : 
<<<<<<< HEAD
            println(STANDARD-ERROR, s)
=======
>>>>>>> 9b6d8514
            val mem-declaration = decs[name(source(s) as Ref)] as DefMemory
            switch {_ == acc-dir(s)} :
               READ :
                  if seq?(mem-declaration) :
                     ; to make it sequential, register the index for an additional cycle
                     val index* = Ref(firrtl-gensym(name(index(s) as Ref),sh),type(index(s)))
                     add(regs,[ "reg  " get-width(type(index*)) " " name(index*) ";"]) 
                     add(inits,[name(index*) " = {" width!(type(index*)) "{$random}};"])
                     val my-clk-update = get?(updates,get-name(clock(mem-declaration)),Vector<Streamable>())
                     add(my-clk-update,[name(index*) " <= " emit(index(s)) ";"])
                     updates[get-name(clock(mem-declaration))] = my-clk-update

                     ; emit read accessor
                     add(wires,["wire " get-width(type(type(source(s)) as VectorType)) " " sym ";"])
                     add(assigns,["assign " sym " = " emit(source(s)) "[" emit(index*) "];"])
                  else :
                     ; emit read accessor
                     add(wires,["wire " get-width(type(type(source(s)) as VectorType)) " " sym ";"])
                     add(assigns,["assign " sym " = " emit(source(s)) "[" emit(index(s)) "];"])
               WRITE : 
                  val my-clk-update = get?(updates,get-name(clock(mem-declaration)),Vector<Streamable>())
                  if key?(ens,sym) :
                     add(my-clk-update,["if(" emit(ens[sym]) ") begin"])
                     add(my-clk-update,["  " emit(source(s)) "[" emit(index(s)) "] <= " emit(cons[sym]) ";"])
                     add(my-clk-update,["end"])
                  else : 
                     add(my-clk-update,[emit(source(s)) "[" emit(index(s)) "] <= " emit(cons[sym]) ";"])
                  updates[get-name(clock(mem-declaration))] = my-clk-update
            
   ;==== Actually printing module =====
   val port-indent = "    "
   print-all(["module " name(m) "(\n"])
   for (p in ports(m),i in 1 to false) do :
      var end = ",\n"
      if length(ports(m)) == i :
         end = "\n);\n"
      switch {_ == direction(p)} :
         INPUT  : 
            print-all([port-indent "input  " get-width(type(p)) " " name(p) end])
         OUTPUT : 
            print-all([port-indent "output " get-width(type(p)) " " name(p) end])
            add(assigns,["assign " name(p) " = " emit(cons[name(p)]) ";"])
   if length(ports(m)) == 0 : print(");\n")

   for w in wires do :
      print("  ")
      println-all(w)
   for r in regs do :
      print("  ")
      println-all(r)

   if length(inits) != 0 :
      println("`ifndef SYNTHESIS")
      println("  integer initvar;")
      println("  initial begin")
      println("    #0.002;")
      for i in inits do :
         print-all("    ")
         println-all(i)
      println("  end")
      println("`endif")

   for a in assigns do :
      print("  ")
      println-all(a)

   for x in insts do :
      println-all(["  " value(x) " " key(x) " ("])
      ;print-all([".clk( clk )"])
      for (y in inst-ports[key(x)],i in 1 to false) do :
        print("       ")
        print-all(y)
        if length(inst-ports[key(x)]) != i :
          print(",\n")
      println("\n  );")

   for x in updates do :
      if length(value(x)) != 0 :
         println-all(["  always @(posedge " key(x) ") begin"])
         for u in value(x) do :
            print("    ")
            println-all(u)
         println("  end")
      
   println("endmodule")


public defn emit-verilog (file:String, c:Circuit) :
   with-output-file{file, _} $ fn () :
      for m in modules(c) do :
         match(m) :
            (m:InModule) : emit-module(m)
            (m:ExModule) : false

   c<|MERGE_RESOLUTION|>--- conflicted
+++ resolved
@@ -135,10 +135,6 @@
                   v = concat(v, [" ^ " emit(x)])
                v
 
-<<<<<<< HEAD
-=======
-
->>>>>>> 9b6d8514
 defn get-name (e:Expression) -> Symbol :
    match(e) :
       (e:Ref) : name(e)
@@ -189,31 +185,13 @@
             val my-clk-update = get?(updates,get-name(clock(s)),Vector<Streamable>())
             if key?(ens,sym) :
                add(my-clk-update,["if(" emit(ens[sym]) ") begin"])
-<<<<<<< HEAD
-               println(STANDARD-ERROR, "In key?, after first update")
                val x = cons[sym]
-               println(STANDARD-ERROR, "In key?, after cons[sym]")
-               println(STANDARD-ERROR,x)
                val y = emit(x)
-               println(STANDARD-ERROR, "In key?, after emit")
                add(my-clk-update,["  " sym " <= " y ";"])
-               println(STANDARD-ERROR, "In key?, after second update")
-               add(my-clk-update,["end"])
-               println(STANDARD-ERROR, "In key?, after all updates")
-            else :
-               println(STANDARD-ERROR, "In else, before update")
-               add(my-clk-update,[sym " <= " emit(cons[sym]) ";"])
-               println(STANDARD-ERROR, "In else, after update")
-            println(STANDARD-ERROR, "After ifelse, befure update")
-            updates[get-name(clock(s))] = my-clk-update
-            println(STANDARD-ERROR, "After ifelse, after update")
-=======
-               add(my-clk-update,["  " sym " <= " emit(cons[sym]) ";"])
                add(my-clk-update,["end"])
             else :
                add(my-clk-update,[sym " <= " emit(cons[sym]) ";"])
             updates[get-name(clock(s))] = my-clk-update
->>>>>>> 9b6d8514
          (s:DefMemory) :
             println(STANDARD-ERROR, s)
             val vtype = type(s) as VectorType
@@ -221,17 +199,11 @@
             add(inits,["for (initvar = 0; initvar < " size(vtype) "; initvar = initvar+1)"])
             add(inits,["  " sym "[initvar] = {" width!(type(vtype)) "{$random}};"])
          (s:DefNode) :
-<<<<<<< HEAD
             println(STANDARD-ERROR, s)
             add(wires,["wire " get-width(type(value(s))) " " sym ";"])
             add(assigns,["assign " sym " = " emit(value(s)) ";"])
          (s:DefInstance) : 
             println(STANDARD-ERROR, s)
-=======
-            add(wires,["wire " get-width(type(value(s))) " " sym ";"])
-            add(assigns,["assign " sym " = " emit(value(s)) ";"])
-         (s:DefInstance) : 
->>>>>>> 9b6d8514
             inst-ports[sym] = Vector<Streamable>()
             insts[sym] = name(module(s) as Ref)
             for f in fields(type(module(s)) as BundleType) do :
@@ -241,10 +213,6 @@
                if flip(f) == REVERSE :
                   add(assigns,["assign " n* " = " emit(cons[n*]) ";"])
          (s:DefAccessor) : 
-<<<<<<< HEAD
-            println(STANDARD-ERROR, s)
-=======
->>>>>>> 9b6d8514
             val mem-declaration = decs[name(source(s) as Ref)] as DefMemory
             switch {_ == acc-dir(s)} :
                READ :
