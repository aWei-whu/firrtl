defpackage firrtl/flo :
   import core
   import verse
   import firrtl/ir-utils
   import firrtl/ir2
   import firrtl/passes

;========== Pad Widths ==================

public defstruct Pad <: Pass
public defmethod pass (b:Pad) -> (Circuit -> Circuit) : pad-widths
public defmethod name (b:Pad) -> String : "Pad Widths"

defn int-width! (t:Type) -> Int :
   match(width!(t)) :
      (w:IntWidth) : width(w)
      (w) : error("Non-int width")

defn set-width (desired:Int,t:Type) -> Type :
   match(t) :
      (t:UIntType) : UIntType(IntWidth(desired))
      (t:SIntType) : SIntType(IntWidth(desired))
      (t) : error("Non-ground type")

defn pad-widths-e (desired:Int,e:Expression) -> Expression :
   defn trim (desired:Int, e:Expression) :
     DoPrim(BITS-SELECT-OP,list(e),list(0,desired),set-width(desired,type(e)))
   defn pad (desired:Int, e:Expression) :
     DoPrim(PAD-OP,list(e),list(),set-width(desired,type(e)))
   defn trim-pad (desired:Int, e:Expression) :
     val i = int-width!(type(e))
     if i > desired : trim(desired, e)
     else if i == desired : e
     else : pad(desired, e)
   defn self-pad-widths-e (e:Expression) -> Expression :
     pad-widths-e(int-width!(type(e)), e)
   ;; println-all(["PAD-E " desired " " e])
   match(e) :
      (e:DoPrim) :
<<<<<<< HEAD
         val new-desired = reduce(max, 0, map(int-width!{type(_)}, args(e)))
         ;; println-all(["  NEW DESIRED " new-desired])
         val e* =
           if contains?([CONCAT-OP, DYN-SHIFT-RIGHT-OP, DYN-SHIFT-LEFT-OP], op(e)) :
             DoPrim(op(e), map(self-pad-widths-e, args(e)), consts(e), type(e))
           else if contains?([MUX-OP], op(e)) :
             DoPrim(op(e), list(pad-widths-e(1, args(e)[0]), pad-widths-e(new-desired, args(e)[1]), pad-widths-e(new-desired, args(e)[2])), consts(e), type(e))
           else :
             map(pad-widths-e{new-desired,_},e)
         trim-pad(desired, e*)
      (e:WRef|WSubfield|WIndex) : 
         trim-pad(desired, e)
=======
         println(e)
         if contains?([ADD-OP,SUB-OP,MUL-OP,DIV-OP,MOD-OP,QUO-OP,REM-OP,ADD-WRAP-OP,SUB-WRAP-OP,MUX-OP,AS-UINT-OP,AS-SINT-OP,DYN-SHIFT-LEFT-OP,DYN-SHIFT-RIGHT-OP,SHIFT-LEFT-OP,SHIFT-RIGHT-OP,NEG-OP,CONVERT-OP,BIT-NOT-OP,BIT-OR-OP,BIT-XOR-OP,BIT-AND-REDUCE-OP,BIT-OR-REDUCE-OP,BIT-XOR-REDUCE-OP],op(e)) : 
            val e* = map(pad-widths-e{desired,_},e)
            val i = int-width!(type(e*))
            if i > desired : 
               DoPrim(BITS-SELECT-OP,list(e),list(0,desired),set-width(desired,type(e)))
            else if i == desired : e*
            else : DoPrim(PAD-OP,list(e*),list(desired),set-width(desired,type(e*)))
         else : e
      (e:WRef|WSubfield|WIndex|Register|ReadPort) : 
         println(e)
         val i = int-width!(type(e))
         if i > desired : 
            DoPrim(BITS-SELECT-OP,list(e),list(0,desired),set-width(desired,type(e)))
         else if i == desired : e
         else : DoPrim(PAD-OP,list(e),list(desired),set-width(desired,type(e)))
>>>>>>> 8fc826a2
      (e:UIntValue) : 
         val i = int-width!(type(e))
         if i > desired : trim(desired, e)
         else : UIntValue(value(e),IntWidth(desired))
      (e:SIntValue) : 
         val i = int-width!(type(e))
         if i > desired : trim(desired, e)
         else : SIntValue(value(e),IntWidth(desired))
      (e:Register) :
         trim-pad(desired, Register(type(e), pad-widths-e(int-width!(type(e)), value(e)), pad-widths-e(1, enable(e))))
      (e:ReadPort) :
         trim-pad(desired, ReadPort(mem(e), self-pad-widths-e(index(e)), type(e), pad-widths-e(1, enable(e))))
      (e:WritePort) :
         trim-pad(desired, WritePort(mem(e), self-pad-widths-e(index(e)), type(e), pad-widths-e(1, enable(e))))
      (e) : error(to-string $ e)

defn pad-widths-s (s:Stmt) -> Stmt :
   ;; println-all(["PAD-S " s])
   match(map(pad-widths-s,s)) :
      (s:Connect) : 
         val i = int-width!(type(loc(s)))
         val loc* = pad-widths-e(i,loc(s))
         val exp* = pad-widths-e(i,exp(s))
         Connect(info(s),loc*,exp*)
      (s:DefNode) : 
         val i = int-width!(type(value(s)))
         val exp* = pad-widths-e(i,value(s))
         DefNode(info(s),name(s),exp*)
      (s) :
         s

public defn pad-widths (c:Circuit) -> Circuit :
   Circuit{info(c),_,main(c)} $
      for m in modules(c) map :
         match(m) :
            (m:ExModule) : error("Cannot use flo backend with external modules")
            (m:InModule) : InModule(info(m),name(m),ports(m),pad-widths-s(body(m)))

;============= Flo Backend ================

public defstruct Flo <: Pass :
   file : String
public defmethod pass (b:Flo) -> (Circuit -> Circuit) : emit-flo{file(b),_}
public defmethod name (b:Flo) -> String : "To Flo"
  
defn is-sint? (arg:Expression) -> True|False : type(arg) typeof SIntType

defn flo-op-name (op:PrimOp, args:List<Expression>) -> String :
   switch {op == _ } :
      ADD-OP :             "add"
      ADD-WRAP-OP :        "add"
      SUB-OP :             "sub"
      SUB-WRAP-OP :        "sub"
      MUL-OP :             "mul" ;; todo: signed version
      DIV-OP :             "div" ;; todo: signed version
      MOD-OP :             "mod" ;; todo: signed version
      QUO-OP :             "div" ;; todo: signed version
      REM-OP :             "mod" ;; todo: signed version
      LESS-OP :            "lt"  ;; todo: signed version
      LESS-EQ-OP :         "lte" ;; todo: swap args
      GREATER-OP :         "lt"  ;; todo: swap args
      GREATER-EQ-OP :      "lte" ;; todo: signed version
      NEQUAL-OP :          "neq"
      EQUAL-OP :           "eq"
      MUX-OP :             "mux"
      NEG-OP :             "neg"
      AS-UINT-OP :         "mov"
      AS-SINT-OP :         "mov"
      SHIFT-LEFT-OP :      "lsh" 
      SHIFT-RIGHT-OP :     if is-sint?(args[0]): "arsh" else: "rsh"
      DYN-SHIFT-LEFT-OP :  "lsh" 
      DYN-SHIFT-RIGHT-OP : if is-sint?(args[0]): "arsh" else: "rsh"
      PAD-OP :             if is-sint?(args[0]): "arsh" else: "rsh"
      CONVERT-OP :         if is-sint?(args[0]): "arsh" else: "rsh"
      BIT-AND-OP :         "and"
      BIT-NOT-OP :         "not"
      BIT-OR-OP :          "or"
      BIT-XOR-OP :         "xor"
      CONCAT-OP :          "cat"
      BIT-SELECT-OP :      "rsh"
      BITS-SELECT-OP :     "rsh"
      BIT-XOR-REDUCE-OP :  "xorr"
      else :
        error $ string-join $ ["Unable to print Primop: " op]

defn sane-width (wd:Width) -> Int :
  match(wd) :
    (w:IntWidth) : max(1, width(w))
    (w)          : error(string-join(["Unknown width: " w]))

defn prim-width (type:Type) -> Int :
   match(type) :
      (t:UIntType) : sane-width(width(t))
      (t:SIntType) : sane-width(width(t))
      (t) :          error("Bad prim width type")

defn sizeof (in: Int) -> Int :
  max(1, ceil-log2(in + 1))

defn emit-all (es:Streamable, top:Symbol) :
  for e in es do :
     match(e) :
       (ex:Expression) : emit!(ex,top)
       (ex:String) :     print(ex)
       (ex:Symbol) :     print(ex)
       ;; (ex:Int) :        print-all([ex "'" sizeof(ex)])
       (ex:Int) :        print(ex)
       (ex) :            print(ex)

defn emit! (e:Expression,top:Symbol) :
   defn greater-op? (op: PrimOp) -> True|False :
      contains?([GREATER-OP], op)
   defn greater-eq-op? (op: PrimOp) -> True|False :
      contains?([GREATER-EQ-OP], op)     
   defn less-eq-op? (op: PrimOp) -> True|False :
      contains?([LESS-EQ-OP], op)
   defn less-op? (op: PrimOp) -> True|False :
      contains?([LESS-OP], op)
   defn cmp-op? (op: PrimOp) -> True|False :
      greater-op?(op) or greater-eq-op?(op) or less-op?(op) or less-eq-op?(op) or 
      contains?([EQUAL-OP NEQUAL-OP] op)
   match(e) :
      (e:Ref) :       emit-all([top "::" name(e)], top)
      (e:UIntValue) : emit-all([value(e) "'" sane-width(width(e))], top)
      (e:SIntValue) : emit-all([value(e) "'" sane-width(width(e))], top)
      (e:Subfield) :  emit-all([exp(e) "/" name(e)], top)
      (e:Index) :     emit-all([exp(e) "/" value(e)], top)
      ;(e:Pad) : 
         ;emit-all(["rsh'" prim-width(type(e)) " " value(e) " 0"], top)
      (e:Register) : 
         emit-all(["reg'" prim-width(type(e)) " " enable(e) " " value(e)], top) 
      (e:ReadPort) : 
         emit-all(["rd'" prim-width(type(e)) " " "1" " " mem(e) " " index(e)], top) ;; enable(e)
      (e:DoPrim) : 
         if cmp-op?(op(e)) :
           emit-all([flo-op-name(op(e), args(e)) "'" prim-width(type(args(e)[0]))], top)
           if greater-op?(op(e)) or greater-eq-op?(op(e)) :
             emit-all([" " args(e)[1] " " args(e)[0]], top)
           else :
             emit-all([" " args(e)[0] " " args(e)[1]], top)
         else if op(e) == BIT-SELECT-OP :
           emit-all([flo-op-name(op(e), args(e)) "'1 " args(e)[0] " " consts(e)[0]], top)
         else if op(e) == BITS-SELECT-OP :
           val w = consts(e)[0] - consts(e)[1] + 1
           emit-all([flo-op-name(op(e), args(e)) "'" w " " args(e)[0] " " consts(e)[1]], top)
         else if op(e) == CONCAT-OP :
           val w = prim-width(type(args(e)[1]))
           emit-all([flo-op-name(op(e), args(e)) "'" w " " args(e)[0] " " args(e)[1]], top)
         else if op(e) == PAD-OP or op(e) == CONVERT-OP :
           emit-all([flo-op-name(op(e), args(e)) "'" prim-width(type(e)) " " args(e)[0] " 0"], top)
         else :
           emit-all([flo-op-name(op(e), args(e)) "'" prim-width(type(e))], top)
           for arg in args(e) do :
             print(" ")
             emit!(arg, top)
           for const in consts(e) do :
             print-all([" " const "'" sizeof(const)])
      (e) : error("SHOULDN'T EMIT THIS") ;; print-all(["EMIT(" e ")"])
      ;(e) : emit-all(["mov'" prim-width(type(e)) " " e], top) ;TODO, not sure which one is right

defn maybe-mov (e:Expression) -> String :
   val need-mov? = match(e) :
      (e:Ref) :       true
      (e:UIntValue) : true
      (e:SIntValue) : true
      (e:Subfield) :  true
      (e:Index) :     true
      (e) :           false
   if need-mov?: "mov " else: ""

defn emit-s (s:Stmt, v:List<Symbol>, top:Symbol,sh:HashTable<Symbol,Int>) :
   match(s) :
      (s:DefWire) : ""
      (s:DefInstance) : error("Shouldn't be here")
      (s:DefMemory) :
         val vtype = type(s) as VectorType
         emit-all([top "::" name(s) " = mem'" prim-width(type(vtype)) " " size(vtype) "\n"], top)
      (s:DefNode) :
         emit-all([top "::" name(s) " = " maybe-mov(value(s)) value(s) "\n"], top)
      (s:Begin) : do(emit-s{_, v, top,sh}, body(s))
      (s:Connect) : 
         match(loc(s)) :
           (r:Ref) :
             val n = name(r)
             if contains?(v,n) :
                emit-all([top "::" n " = out'" prim-width(type(r)) " " exp(s) "\n"], top)
             else :
                emit-all([top "::" n " = " maybe-mov(exp(s)) exp(s) "\n"], top)
           (w:WritePort) :
             val n = firrtl-gensym(`F,sh)
             emit-all([top "::" n " = wr'" prim-width(type(w)) " " enable(w) " " mem(w) " " index(w) " " exp(s) "\n"], top)
           (o) :
             println-all(["CONNEcT LOC " loc(s)])
             error("Unknown Connect")
      (s) : s 

defn emit-module (m:InModule,sh:HashTable<Symbol,Int>) :
   val v = Vector<Symbol>()
   for port in ports(m) do :
      if name(port) ==`reset :
         emit-all([name(m) "::" name(port) " = rst'1\n"], name(m))
      else : switch {_ == direction(port)} :
         INPUT : print-all([name(m) "::" name(port) " = " "in'" prim-width(type(port)) "\n"])
         OUTPUT : add(v,name(port))
   emit-s(body(m), to-list(v), name(m),sh)

public defn emit-flo (file:String, c:Circuit) :
   with-output-file{file, _} $ fn () :
      emit-module(modules(c)[0] as InModule,get-sym-hash(modules(c)[0] as InModule))
      false
   c<|MERGE_RESOLUTION|>--- conflicted
+++ resolved
@@ -24,9 +24,11 @@
 
 defn pad-widths-e (desired:Int,e:Expression) -> Expression :
    defn trim (desired:Int, e:Expression) :
-     DoPrim(BITS-SELECT-OP,list(e),list(0,desired),set-width(desired,type(e)))
+     ;; println-all(["TRIM " desired " e " e])
+     DoPrim(BITS-SELECT-OP,list(e),list(desired - 1, 0),set-width(desired,type(e)))
    defn pad (desired:Int, e:Expression) :
-     DoPrim(PAD-OP,list(e),list(),set-width(desired,type(e)))
+     ;; println-all(["PAD " desired " e " e])
+     DoPrim(PAD-OP,list(e),list(desired),set-width(desired,type(e)))
    defn trim-pad (desired:Int, e:Expression) :
      val i = int-width!(type(e))
      if i > desired : trim(desired, e)
@@ -37,7 +39,6 @@
    ;; println-all(["PAD-E " desired " " e])
    match(e) :
       (e:DoPrim) :
-<<<<<<< HEAD
          val new-desired = reduce(max, 0, map(int-width!{type(_)}, args(e)))
          ;; println-all(["  NEW DESIRED " new-desired])
          val e* =
@@ -50,24 +51,6 @@
          trim-pad(desired, e*)
       (e:WRef|WSubfield|WIndex) : 
          trim-pad(desired, e)
-=======
-         println(e)
-         if contains?([ADD-OP,SUB-OP,MUL-OP,DIV-OP,MOD-OP,QUO-OP,REM-OP,ADD-WRAP-OP,SUB-WRAP-OP,MUX-OP,AS-UINT-OP,AS-SINT-OP,DYN-SHIFT-LEFT-OP,DYN-SHIFT-RIGHT-OP,SHIFT-LEFT-OP,SHIFT-RIGHT-OP,NEG-OP,CONVERT-OP,BIT-NOT-OP,BIT-OR-OP,BIT-XOR-OP,BIT-AND-REDUCE-OP,BIT-OR-REDUCE-OP,BIT-XOR-REDUCE-OP],op(e)) : 
-            val e* = map(pad-widths-e{desired,_},e)
-            val i = int-width!(type(e*))
-            if i > desired : 
-               DoPrim(BITS-SELECT-OP,list(e),list(0,desired),set-width(desired,type(e)))
-            else if i == desired : e*
-            else : DoPrim(PAD-OP,list(e*),list(desired),set-width(desired,type(e*)))
-         else : e
-      (e:WRef|WSubfield|WIndex|Register|ReadPort) : 
-         println(e)
-         val i = int-width!(type(e))
-         if i > desired : 
-            DoPrim(BITS-SELECT-OP,list(e),list(0,desired),set-width(desired,type(e)))
-         else if i == desired : e
-         else : DoPrim(PAD-OP,list(e),list(desired),set-width(desired,type(e)))
->>>>>>> 8fc826a2
       (e:UIntValue) : 
          val i = int-width!(type(e))
          if i > desired : trim(desired, e)
