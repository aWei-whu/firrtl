--- conflicted
+++ resolved
@@ -89,7 +89,9 @@
 case object HEAD_OP extends PrimOp
 case object TAIL_OP extends PrimOp
 
-<<<<<<< HEAD
+trait Expression extends AST {
+  def tpe: Type
+}
 trait ConcreteValue {
   def value: BigInt
   def width: Width
@@ -98,29 +100,19 @@
   }
 }
 trait Expression extends AST
-=======
-trait Expression extends AST {
-  def tpe: Type
-}
->>>>>>> b2cd5135
 case class Ref(name: String, tpe: Type) extends Expression with HasName
 case class SubField(exp: Expression, name: String, tpe: Type) extends Expression with HasName
 case class SubIndex(exp: Expression, value: Int, tpe: Type) extends Expression
 case class SubAccess(exp: Expression, index: Expression, tpe: Type) extends Expression
 case class Mux(cond: Expression, tval: Expression, fval: Expression, tpe: Type) extends Expression
 case class ValidIf(cond: Expression, value: Expression, tpe: Type) extends Expression
-<<<<<<< HEAD
-case class UIntValue(value: BigInt, width: Width) extends Expression with ConcreteValue
-case class SIntValue(value: BigInt, width: Width) extends Expression with ConcreteValue
-case class ClockValue(value: BigInt, width: Width) extends Expression with ConcreteValue
-=======
-case class UIntValue(value: BigInt, width: Width) extends Expression {
+case class UIntValue(value: BigInt, width: Width) extends Expression with ConcreteValue {
   def tpe = UIntType(width)
 }
-case class SIntValue(value: BigInt, width: Width) extends Expression {
+case class SIntValue(value: BigInt, width: Width) extends Expression with ConcreteValue{
   def tpe = SIntType(width)
 }
->>>>>>> b2cd5135
+case class ClockValue(value: BigInt, width: Width) extends Expression with ConcreteValue
 case class DoPrim(op: PrimOp, args: Seq[Expression], consts: Seq[BigInt], tpe: Type) extends Expression
 
 trait Stmt extends AST
