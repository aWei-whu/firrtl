--- conflicted
+++ resolved
@@ -411,11 +411,7 @@
       ResolveKinds,
       InferTypes,
       CheckTypes,
-<<<<<<< HEAD
-      new InferWidths(),
-=======
       new InferWidths,
->>>>>>> 7e39ea8e
       CheckWidths)
     val input =
       """circuit Unit :
