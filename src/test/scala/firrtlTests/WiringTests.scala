--- conflicted
+++ resolved
@@ -34,11 +34,7 @@
     ResolveKinds,
     InferTypes,
     ResolveGenders,
-<<<<<<< HEAD
-    new InferWidths()
-=======
     new InferWidths
->>>>>>> 7e39ea8e
   )
 
   it should "wire from a register source (r) to multiple extmodule sinks (X)" in {
