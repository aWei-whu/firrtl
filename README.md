# firrtl
#### Flexible Internal Representation for RTL

 This repository contains the compiler for .fir files.
 It is currently being developed in stanza, with the end-goal to translate into scala for ease of other people to use.
 This decision was made for multiple reasons:  
       1.   Previous development had already been done in stanza   
       2.   Most of the passes are relatively language independent   
       3.   Stanza is easier to develop in than scala bc less-strict type system   
       4.   As a favor, its useful to develop in stanza to give Patrick some language tips :)   
 The hardest part to port will likely be the parser, but we hope to use an existing scala-based general-purpose parser for the port.   

<<<<<<< HEAD
#### Installation Instructions
*Disclaimer*: This project is going through development stages so there is no guarantee anything works.

##### For Linux:         
 1. Clone the repository:   
 `git clone https://github.com/ucb-bar/firrtl`
 1. Install Stanza:  
 `make install-linux`
 1. Install lit (you need to have pip installed first):  
 `pip install lit`
 1. Build firrtl:  
 `make build`
 1. Add `firrtl/utils/bin` to your `PATH`, so that the compiled firrtl will be
 available anywhere. This also makes FileCheck available for the tests.
 1. Rename `FileCheck_linux` in `firrtl/utils/bin` to `FileCheck`. The original
 `FileCheck` is a compiled Mac version and will not run on Linux.  
 *Note: This compiled binary may not run on all platforms. You may need to build
 Clang/LLVM from source to extract the compiled FileCheck utility.*
 1. Run tests:  
 `make check`
 1. Build and test:  
 `make`

##### For Mac:    
 1. Clone the repository:   
 `git clone https://github.com/ucb-bar/firrtl`
 1. Install Stanza:  
 `make install-mac`
 1. Install lit (you need to have pip installed first):  
 `pip install lit`
 1. Build firrtl:  
 `make build`   
 1. Run tests:  
 `make check`
 1. Build and test:  
 `make`
=======
#### Installation instructions (for Mac):    
*Disclaimer*: This project is going through development stages so there is no guarantee anything works.     
    `git clone https://github.com/ucb-bar/firrtl # Clone repository`     
    `make install-mac # Stanza installation`     
    `pip install lit # Install lit (this assumes you have pip installed)`     
    `make build # Build firrtl`     
    `make check # Run tests`     
    `make # Build & test`     

#### Scala implementation 
The Scala FIRRTL implementation relies upon sbt.    
Example use:    
  `sbt -mem 2048 "run-main Example <input> <output>`    
This command will read in &lt;input&gt; FIRRTL file, parse it, then output the AST to &lt;output&gt;    
>>>>>>> 0a9dfbe9
<|MERGE_RESOLUTION|>--- conflicted
+++ resolved
@@ -10,7 +10,6 @@
        4.   As a favor, its useful to develop in stanza to give Patrick some language tips :)   
  The hardest part to port will likely be the parser, but we hope to use an existing scala-based general-purpose parser for the port.   
 
-<<<<<<< HEAD
 #### Installation Instructions
 *Disclaimer*: This project is going through development stages so there is no guarantee anything works.
 
@@ -47,19 +46,9 @@
  `make check`
  1. Build and test:  
  `make`
-=======
-#### Installation instructions (for Mac):    
-*Disclaimer*: This project is going through development stages so there is no guarantee anything works.     
-    `git clone https://github.com/ucb-bar/firrtl # Clone repository`     
-    `make install-mac # Stanza installation`     
-    `pip install lit # Install lit (this assumes you have pip installed)`     
-    `make build # Build firrtl`     
-    `make check # Run tests`     
-    `make # Build & test`     
 
 #### Scala implementation 
 The Scala FIRRTL implementation relies upon sbt.    
 Example use:    
   `sbt -mem 2048 "run-main Example <input> <output>`    
-This command will read in &lt;input&gt; FIRRTL file, parse it, then output the AST to &lt;output&gt;    
->>>>>>> 0a9dfbe9
+This command will read in &lt;input&gt; FIRRTL file, parse it, then output the AST to &lt;output&gt;    